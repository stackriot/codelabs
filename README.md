# Our snap/snapcraft codelabs

This is our snap and snapcraft codelabs, fetched from google doc
content.

<<<<<<< HEAD
This is the copiled containing compiled assets or codelabs.
The source branch is at https://github.com/ubuntu/codelabs.
=======
This is the source branch not containing compiled assets or codelabs.
The binary branch is at https://github.com/ubuntu/codelabs, for
a ready to run website.
>>>>>>> 97fb2bce

## Run the binary assets

Once you are on the codelabs repo, you can just run the simple webserver
from the main repo:

 * tools/bin/server
   You can specify the port with -p <port_number>
 * There is snap available name "snap-codelabs" which will run on your localhost,
   port 8123 by default. You can install it with: sudo snap install snap-codelabs
 * If you have polymer-cli (npm install -g polymer-cli), you can just run: polymer serve.

## Add/Update/Remove codelabs

You can use tools/codelabs binary which will fetch needed dependencies for you to
add/update or remove codelabs.

 * Adding a new codelabs is as simple as: `tools/bin/codelabs add <google_doc_id>`.
You can add multiple docs at the same time.
 * Refreshing all codelabs is `tools/bin/codelabs update`
 * Remove a codelab is `tools/bin/codelabs remove <google_doc_id|codelab_name>.
You can remove multiple docs at the same time.

You can use -ga <google_analytics> to override the default GA account.

Codelabs are located in `src/codelabs`. All metadata are then regenerated for the website
to pick up.

Do not forget to add/commit and push to the `codelabs` branch each time you
generate or refresh the codelabs assets.

## Tweak category theming

The theming is for categories are located in `categories.json`.
<|MERGE_RESOLUTION|>--- conflicted
+++ resolved
@@ -3,14 +3,8 @@
 This is our snap and snapcraft codelabs, fetched from google doc
 content.
 
-<<<<<<< HEAD
-This is the copiled containing compiled assets or codelabs.
-The source branch is at https://github.com/ubuntu/codelabs.
-=======
-This is the source branch not containing compiled assets or codelabs.
-The binary branch is at https://github.com/ubuntu/codelabs, for
-a ready to run website.
->>>>>>> 97fb2bce
+This is the compiled containing compiled assets or codelabs.
+The source branch is at https://github.com/ubuntu/codelabs-source.
 
 ## Run the binary assets
 
